--- conflicted
+++ resolved
@@ -635,7 +635,7 @@
         charts_frame = ttk.Labelframe(main, text="实时曲线（最近 5 分钟）")
         charts_frame.pack(fill=tk.BOTH, expand=True, pady=8)
 
-<<<<<<< HEAD
+
         self._chart_fig = Figure(figsize=(10, 4.5), dpi=100)
         grid = self._chart_fig.add_gridspec(1, 2, width_ratios=[1.0, 1.0], wspace=0.28)
         ax_temp = self._chart_fig.add_subplot(grid[0, 0])
@@ -644,22 +644,12 @@
         ax_temp.set_title("温度实时曲线")
         ax_temp.set_ylabel("温度 (°C)")
         ax_temp.set_xlabel("时间 (s)")
-=======
-        self._chart_fig = Figure(figsize=(9, 5), dpi=100)
-        grid = self._chart_fig.add_gridspec(2, 1, height_ratios=[1.0, 1.0], hspace=0.32)
-        ax_temp = self._chart_fig.add_subplot(grid[0, 0])
-        ax_press = self._chart_fig.add_subplot(grid[1, 0], sharex=ax_temp)
-
-        ax_temp.set_title("温度实时曲线")
-        ax_temp.set_ylabel("温度 (°C)")
->>>>>>> fde2a97f
         self._temp_line_actual, = ax_temp.plot([], [], color="#d62728", linewidth=1.6, label="当前温度")
         self._temp_line_target, = ax_temp.plot(
             [], [], color="#1f77b4", linestyle="--", linewidth=1.2, label="目标温度"
         )
         ax_temp.grid(True, alpha=0.3)
         ax_temp.legend(loc="upper right", fontsize=8)
-<<<<<<< HEAD
 
         ax_press.set_title("压力实时曲线")
         ax_press.set_ylabel("压力")
@@ -667,16 +657,6 @@
         self._press_line_actual, = ax_press.plot([], [], color="#2ca02c", linewidth=1.6, label="当前压力")
         self._press_line_target, = ax_press.plot(
             [], [], color="#ff7f0e", linestyle="--", linewidth=1.2, label="目标压力"
-=======
-        ax_temp.tick_params(labelbottom=False)
-
-        ax_press.set_title("压力 / 电流实时曲线")
-        ax_press.set_ylabel("压力 / 电流")
-        ax_press.set_xlabel("时间 (s)")
-        self._press_line_actual, = ax_press.plot([], [], color="#2ca02c", linewidth=1.6, label="当前值")
-        self._press_line_target, = ax_press.plot(
-            [], [], color="#ff7f0e", linestyle="--", linewidth=1.2, label="目标值"
->>>>>>> fde2a97f
         )
         ax_press.grid(True, alpha=0.3)
         ax_press.legend(loc="upper right", fontsize=8)
