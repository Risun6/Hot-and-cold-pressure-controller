--- conflicted
+++ resolved
@@ -278,11 +278,7 @@
             "col": col,
             "temperature": temperature,
             "current": current,
-<<<<<<< HEAD
-            "pressure": current,
-=======
             "pressure": current,  # 按原始字段保留
->>>>>>> 555641c5
             "temp_status": temp_status,
             "pressure_status": pressure_status,
             "status": "completed",
@@ -383,7 +379,6 @@
             self.app.after(0, self.app.on_runner_finished)
 
 
-<<<<<<< HEAD
 class MultiSequenceApp(ttk.Frame):
     def __init__(self, master: Optional[tk.Misc] = None) -> None:
         if master is None:
@@ -408,14 +403,6 @@
             self._window.geometry("960x720")
         if hasattr(self._window, "protocol"):
             self._window.protocol("WM_DELETE_WINDOW", self.on_close)
-=======
-class MultiSequenceApp(ttk.Window):
-    def __init__(self) -> None:
-        super().__init__(themename="cosmo")
-        self.title("冷热平台多点自动测试")
-        self.geometry("960x720")
-        self.protocol("WM_DELETE_WINDOW", self.on_close)
->>>>>>> 555641c5
 
         self.temperature_vars: List[tk.StringVar] = []
         self.current_vars: List[tk.StringVar] = []
@@ -445,7 +432,6 @@
         self._build_ui()
         self._init_default_matrix()
         self._start_realtime_monitor()
-<<<<<<< HEAD
 
     # UI -----------------------------------------------------------------
     def _build_ui(self) -> None:
@@ -528,90 +514,6 @@
         self.log_text = scrolledtext.ScrolledText(log_frame, height=15)
         self.log_text.pack(fill=tk.BOTH, expand=True, padx=4, pady=4)
 
-=======
-
-    # UI -----------------------------------------------------------------
-    def _build_ui(self) -> None:
-        main = ttk.Frame(self, padding=12)
-        main.pack(fill=tk.BOTH, expand=True)
-
-        matrix_frame = ttk.Labelframe(main, text="测试矩阵（列：温度 °C / 行：电流）")
-        matrix_frame.pack(fill=tk.X, pady=8)
-
-        toolbar = ttk.Frame(matrix_frame)
-        toolbar.pack(fill=tk.X, pady=4)
-        ttk.Button(toolbar, text="添加温度列", command=self.add_temperature_column, bootstyle="outline-info").pack(
-            side=tk.LEFT, padx=4
-        )
-        ttk.Button(toolbar, text="删除温度列", command=self.remove_temperature_column, bootstyle="outline-secondary").pack(
-            side=tk.LEFT, padx=4
-        )
-        ttk.Button(toolbar, text="添加电流行", command=self.add_current_row, bootstyle="outline-info").pack(
-            side=tk.LEFT, padx=12
-        )
-        ttk.Button(toolbar, text="删除电流行", command=self.remove_current_row, bootstyle="outline-secondary").pack(
-            side=tk.LEFT, padx=4
-        )
-        ttk.Button(toolbar, text="重置状态", command=self.reset_matrix_statuses, bootstyle="outline-warning").pack(
-            side=tk.RIGHT, padx=4
-        )
-
-        self.matrix_grid = ttk.Frame(matrix_frame)
-        self.matrix_grid.pack(fill=tk.X, pady=4)
-
-        options_frame = ttk.Labelframe(main, text="执行设置")
-        options_frame.pack(fill=tk.X, pady=8)
-        opt_row = ttk.Frame(options_frame)
-        opt_row.pack(fill=tk.X, pady=4)
-        ttk.Label(opt_row, text="单点超时时间 (s)").pack(side=tk.LEFT, padx=4)
-        ttk.Entry(opt_row, textvariable=self.cell_timeout_var, width=8).pack(side=tk.LEFT, padx=4)
-        ttk.Label(opt_row, text="稳定重复确认次数").pack(side=tk.LEFT, padx=(12, 4))
-        ttk.Entry(opt_row, textvariable=self.confirm_count_var, width=6).pack(side=tk.LEFT, padx=4)
-        ttk.Label(opt_row, text="说明：采用固定判稳阈值自动复检，超时将标记为红色并跳过。", bootstyle=INFO).pack(
-            side=tk.LEFT, padx=8
-        )
-
-        realtime_frame = ttk.Labelframe(main, text="实时状态（来自温度/压力控制程序）")
-        realtime_frame.pack(fill=tk.X, pady=8)
-
-        rt_row1 = ttk.Frame(realtime_frame)
-        rt_row1.pack(fill=tk.X, pady=2)
-        ttk.Label(rt_row1, text="温度 当前/目标 (°C)：").pack(side=tk.LEFT, padx=4)
-        ttk.Label(rt_row1, textvariable=self.temp_live_var, width=10, anchor=tk.E).pack(side=tk.LEFT)
-        ttk.Label(rt_row1, text="→").pack(side=tk.LEFT, padx=2)
-        ttk.Label(rt_row1, textvariable=self.temp_target_var, width=10, anchor=tk.E).pack(side=tk.LEFT)
-        ttk.Label(rt_row1, text="误差：").pack(side=tk.LEFT, padx=(12, 2))
-        ttk.Label(rt_row1, textvariable=self.temp_error_var, width=10, anchor=tk.E).pack(side=tk.LEFT)
-
-        rt_row2 = ttk.Frame(realtime_frame)
-        rt_row2.pack(fill=tk.X, pady=2)
-        ttk.Label(rt_row2, text="压力/电流 当前/目标：").pack(side=tk.LEFT, padx=4)
-        ttk.Label(rt_row2, textvariable=self.press_live_var, width=10, anchor=tk.E).pack(side=tk.LEFT)
-        ttk.Label(rt_row2, text="→").pack(side=tk.LEFT, padx=2)
-        ttk.Label(rt_row2, textvariable=self.press_target_var, width=10, anchor=tk.E).pack(side=tk.LEFT)
-        ttk.Label(rt_row2, text="误差：").pack(side=tk.LEFT, padx=(12, 2))
-        ttk.Label(rt_row2, textvariable=self.press_error_var, width=10, anchor=tk.E).pack(side=tk.LEFT)
-
-        rt_row3 = ttk.Frame(realtime_frame)
-        rt_row3.pack(fill=tk.X, pady=2)
-        ttk.Label(rt_row3, text="最近更新时间：").pack(side=tk.LEFT, padx=4)
-        ttk.Label(rt_row3, textvariable=self.realtime_timestamp_var, width=18).pack(side=tk.LEFT)
-        ttk.Label(rt_row3, textvariable=self.realtime_status_var, bootstyle=WARNING).pack(side=tk.LEFT, padx=8)
-
-        buttons = ttk.Frame(main)
-        buttons.pack(fill=tk.X, pady=8)
-        ttk.Button(buttons, text="开始执行", bootstyle=SUCCESS, command=self.start_plan).pack(side=tk.LEFT, padx=4)
-        ttk.Button(buttons, text="停止", bootstyle=DANGER, command=self.stop_plan).pack(side=tk.LEFT, padx=4)
-        ttk.Button(buttons, text="导出结果", command=self.export_results, bootstyle="outline-primary").pack(
-            side=tk.RIGHT, padx=4
-        )
-
-        log_frame = ttk.Labelframe(main, text="日志")
-        log_frame.pack(fill=tk.BOTH, expand=True, pady=8)
-        self.log_text = scrolledtext.ScrolledText(log_frame, height=15)
-        self.log_text.pack(fill=tk.BOTH, expand=True, padx=4, pady=4)
-
->>>>>>> 555641c5
     # Matrix helpers ------------------------------------------------------
     def _init_default_matrix(self) -> None:
         for value in (25, 35, 45):
@@ -773,19 +675,11 @@
         if self.runner:
             self.runner.stop()
             self.log("已发送停止指令，等待当前步骤完成…")
-<<<<<<< HEAD
 
     def on_runner_finished(self) -> None:
         self.runner = None
         self.log("测试计划已结束")
 
-=======
-
-    def on_runner_finished(self) -> None:
-        self.runner = None
-        self.log("测试计划已结束")
-
->>>>>>> 555641c5
     def export_results(self) -> None:
         if not self.results:
             messagebox.showinfo("提示", "暂无数据可导出")
@@ -798,10 +692,6 @@
     # Logging -------------------------------------------------------------
     def log(self, message: str) -> None:
         timestamp = time.strftime("%H:%M:%S")
-<<<<<<< HEAD
-=======
-
->>>>>>> 555641c5
         def append() -> None:
             self.log_text.insert(tk.END, f"[{timestamp}] {message}\n")
             self.log_text.see(tk.END)
@@ -907,24 +797,9 @@
         self.press_error_var.set(self._fmt_value(error))
 
     # Shutdown ------------------------------------------------------------
-<<<<<<< HEAD
     def shutdown(self, destroy_window: Optional[bool] = None) -> None:
         if destroy_window is None:
             destroy_window = self._owns_window
-        self.stop_plan()
-        self._rt_stop.set()
-        if self._rt_thread and self._rt_thread.is_alive():
-            self._rt_thread.join(timeout=1.0)
-        target = self._window if destroy_window else self
-        try:
-            target.destroy()
-        except Exception:
-            pass
-
-    def on_close(self) -> None:
-        self.shutdown(destroy_window=True)
-=======
-    def on_close(self) -> None:
         self.stop_plan()
         self._rt_stop.set()
         if self._rt_thread and self._rt_thread.is_alive():
@@ -932,8 +807,14 @@
                 self._rt_thread.join(timeout=1.0)
             except Exception:
                 pass
-        self.destroy()
->>>>>>> 555641c5
+        target = self._window if destroy_window else self
+        try:
+            target.destroy()
+        except Exception:
+            pass
+
+    def on_close(self) -> None:
+        self.shutdown(destroy_window=True)
 
 
 if __name__ == "__main__":
